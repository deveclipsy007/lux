--- conflicted
+++ resolved
@@ -764,11 +764,9 @@
         <div class="loading-spinner" aria-label="Carregando..."></div>
     </div>
 
-<<<<<<< HEAD
     <script src="apiClient.js"></script>
-=======
+
     <script src="ui/state.js"></script>
->>>>>>> 95403ab2
     <script src="app.js"></script>
   </body>
 </html>